--- conflicted
+++ resolved
@@ -30,7 +30,6 @@
         theta: float = 60,
         min_nb_steps: float = 10,
         asymmetric: bool = False,
-        dynamic_stepsize: bool = False,
         alignment_weighting: float = 1.0,
         straightness_weighting: float = 0.0,
         length_weighting: float = 0.0,
@@ -83,7 +82,6 @@
         self.theta = theta
         self.min_nb_steps = min_nb_steps
         self.asymmetric = asymmetric
-        self.dynamic_stepsize = dynamic_stepsize
         self.alignment_weighting = alignment_weighting
         self.straightness_weighting = straightness_weighting
         self.length_weighting = length_weighting
@@ -128,7 +126,7 @@
         #         ROIs=ROIs,
         #         compute_ic_ib=False)
 
-    def __call__(self, streamlines, dones, magnitude=None):
+    def __call__(self, streamlines, dones):
         """
         Compute rewards for the last step of the streamlines
         Each reward component is weighted according to a
@@ -181,12 +179,7 @@
                 streamlines,
                 dones)
 
-        # do stepsize scaling if using dynamic stepsize
-        if self.dynamic_stepsize:
-            rewards = np.multiply(rewards, magnitude.flatten())
-        
-        return rewards 
-
+        return rewards
 
     def reward_target(
         self,
@@ -391,7 +384,7 @@
     return rewards
 
 
-def reward_alignment_with_peaks( 
+def reward_alignment_with_peaks(
     streamlines, peaks, asymmetric
 ):
     """ Reward streamlines according to the alignment to their corresponding
@@ -464,17 +457,10 @@
         # # Normalize segments
         with np.errstate(divide='ignore', invalid='ignore'):
             w = normalize_vectors(w)
-<<<<<<< HEAD
 
         # # Zero NaNs
         w = np.nan_to_num(w)
 
-=======
-
-        # # Zero NaNs
-        w = np.nan_to_num(w)
-
->>>>>>> 524aae18
         # Calculate alignment between two segments
         np.einsum('ik,ik->i', u, w, out=factors)
 
